"""
Costs dictionary and utility tool for counting tokens
"""
import tiktoken
from typing import Union, List, Dict
from .constants import TOKEN_COSTS
from decimal import Decimal


# TODO: Add Claude support
# https://www-files.anthropic.com/production/images/model_pricing_july2023.pdf
# Note: cl100k is the openai base tokenizer. Nothing to do with Claude. Tiktoken doesn't have claude yet.
# https://github.com/anthropics/anthropic-tokenizer-typescript/blob/main/index.ts


def strip_ft_model_name(model: str) -> str:
    """
    Finetuned models format: ft:gpt-3.5-turbo:my-org:custom_suffix:id
    We only need the base model name to get cost info.
    """
    if model.startswith("ft:gpt-3.5-turbo"):
        model = "ft:gpt-3.5-turbo"
    return model

def count_message_tokens(messages: List[Dict[str, str]], model: str) -> int:
    """
    Return the total number of tokens in a prompt's messages.
    Args:
        messages (List[Dict[str, str]]): Message format for prompt requests. e.g.:
            [{ "role": "user", "content": "Hello world"},
             { "role": "assistant", "content": "How may I assist you today?"}]
        model (str): Name of LLM to choose encoding for.
    Returns:
        Total number of tokens in message.
    """
    model = model.lower()
    model = strip_ft_model_name(model)
    try:
        encoding = tiktoken.encoding_for_model(model)
    except KeyError:
        print("Warning: model not found. Using cl100k_base encoding.")
        encoding = tiktoken.get_encoding("cl100k_base")
    if model in {
        "gpt-3.5-turbo-0613",
        "gpt-3.5-turbo-16k-0613",
        "gpt-4-0314",
        "gpt-4-32k-0314",
        "gpt-4-0613",
        "gpt-4-32k-0613",
    }:
        tokens_per_message = 3
        tokens_per_name = 1
    elif model == "gpt-3.5-turbo-0301":
        # every message follows <|start|>{role/name}\n{content}<|end|>\n
        tokens_per_message = 4
        tokens_per_name = -1  # if there's a name, the role is omitted
    elif "gpt-3.5-turbo" in model:
        print(
            "Warning: gpt-3.5-turbo may update over time. Returning num tokens assuming gpt-3.5-turbo-0613."
        )
        return count_message_tokens(messages, model="gpt-3.5-turbo-0613")
    elif "gpt-4" in model:
        print(
            "Warning: gpt-4 may update over time. Returning num tokens assuming gpt-4-0613."
        )
        return count_message_tokens(messages, model="gpt-4-0613")
    else:
        raise KeyError(
            f"""num_tokens_from_messages() is not implemented for model {model}.
            See https://github.com/openai/openai-python/blob/main/chatml.md for how messages are converted to tokens."""
        )
    num_tokens = 0
    for message in messages:
        num_tokens += tokens_per_message
        for key, value in message.items():
            num_tokens += len(encoding.encode(value))
            if key == "name":
                num_tokens += tokens_per_name
    num_tokens += 3  # every reply is primed with <|start|>assistant<|message|>
    return num_tokens


def count_string_tokens(prompt: str, model: str) -> int:
    """
    Returns the number of tokens in a (prompt or completion) text string.

    Args:
        prompt (str): The text string
        model_name (str): The name of the encoding to use. (e.g., "gpt-3.5-turbo")

    Returns:
        int: The number of tokens in the text string.
    """
    model = model.lower()
    try:
        encoding = tiktoken.encoding_for_model(model)
    except KeyError:
        print("Warning: model not found. Using cl100k_base encoding.")
        encoding = tiktoken.get_encoding("cl100k_base")

    return len(encoding.encode(prompt))


def calculate_cost_by_tokens(num_tokens: int, model: str, token_type: str) -> Decimal:
    """
    Calculate the cost based on the number of tokens and the model.

    Args:
        num_tokens (int): The number of tokens.
        model (str): The model name.
        token_type (str): Type of token ('input' or 'output').

    Returns:
        Decimal: The calculated cost in USD.
    """
    model = model.lower()
    if model not in TOKEN_COSTS:
        raise KeyError(
            f"""Model {model} is not implemented.
            Double-check your spelling, or submit an issue/PR"""
        )

    cost_per_token_key = 'input_cost_per_token' if token_type == 'input' else 'output_cost_per_token'
    cost_per_token = TOKEN_COSTS[model][cost_per_token_key]

    return Decimal(str(cost_per_token)) * Decimal(num_tokens)


def calculate_prompt_cost(prompt: Union[List[dict], str], model: str) -> Decimal:
    """
    Calculate the prompt's cost in USD.

    Args:
        prompt (Union[List[dict], str]): List of message objects or single string prompt.
        model (str): The model name.

    Returns:
        Decimal: The calculated cost in USD.

    e.g.:
    >>> prompt = [{ "role": "user", "content": "Hello world"},
                  { "role": "assistant", "content": "How may I assist you today?"}]
    >>>calculate_prompt_cost(prompt, "gpt-3.5-turbo")
    Decimal('0.0000300')
    # or
    >>> prompt = "Hello world"
    >>> calculate_prompt_cost(prompt, "gpt-3.5-turbo")
    Decimal('0.0000030')
    """
    model = model.lower()
<<<<<<< HEAD
    model = strip_ft_model_name(model)
    if model not in TOKEN_COSTS:
        raise KeyError(
            f"""Model {model} is not implemented.
            Double-check your spelling, or submit an issue/PR"""
        )
    if not isinstance(prompt, (list, str)) or not isinstance(prompt, (list, str)):
=======
    if not isinstance(prompt, (list, str)):
>>>>>>> aac81257
        raise TypeError(
            f"""Prompt must be either a string or list of message objects.
            it is {type(prompt)} instead.
            """
        )
    prompt_tokens = (
        count_string_tokens(prompt, model)
        if isinstance(prompt, str)
        else count_message_tokens(prompt, model)
    )

    return calculate_cost_by_tokens(prompt_tokens, model, 'input')


def calculate_completion_cost(completion: str, model: str) -> Decimal:
    """
    Calculate the prompt's cost in USD.

    Args:
        completion (str): Completion string.
        model (str): The model name.

    Returns:
        Decimal: The calculated cost in USD.

    e.g.:
    >>> completion = "How may I assist you today?"
    >>> calculate_completion_cost(completion, "gpt-3.5-turbo")
    Decimal('0.000014')
    """
    model = strip_ft_model_name(model)
    if model not in TOKEN_COSTS:
        raise KeyError(
            f"""Model {model} is not implemented.
            Double-check your spelling, or submit an issue/PR"""
        )
    completion_tokens = count_string_tokens(completion, model)

    return calculate_cost_by_tokens(completion_tokens, model, 'output')<|MERGE_RESOLUTION|>--- conflicted
+++ resolved
@@ -148,17 +148,13 @@
     Decimal('0.0000030')
     """
     model = model.lower()
-<<<<<<< HEAD
     model = strip_ft_model_name(model)
     if model not in TOKEN_COSTS:
         raise KeyError(
             f"""Model {model} is not implemented.
             Double-check your spelling, or submit an issue/PR"""
         )
-    if not isinstance(prompt, (list, str)) or not isinstance(prompt, (list, str)):
-=======
     if not isinstance(prompt, (list, str)):
->>>>>>> aac81257
         raise TypeError(
             f"""Prompt must be either a string or list of message objects.
             it is {type(prompt)} instead.
