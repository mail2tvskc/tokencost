#!/usr/bin/env python
# -*- coding: utf-8 -*-

import pytest
from tokencost.costs import count_message_tokens, count_string_tokens, calculate_cost

MESSAGES = [
    {"role": "user", "content": "Hello"},
    {"role": "assistant", "content": "Hi there!"},
]

MESSAGES_WITH_NAME = [
    {"role": "user", "content": "Hello", "name": "John"},
    {"role": "assistant", "content": "Hi there!"},
]

STRING = "Hello, world!"
<<<<<<< HEAD

# Chat models only, no embeddings (such as ada) since embeddings only does strings, not messages

=======
>>>>>>> e892d3d2

# Chat models only, no embeddings (such as ada) since embeddings only does strings, not messages
@pytest.mark.parametrize("model,expected_output", [
    ("gpt-3.5-turbo", 15),
    ("gpt-3.5-turbo-0301", 17),
    ("gpt-3.5-turbo-0613", 15),
    ("gpt-3.5-turbo-16k", 15),
    ("gpt-3.5-turbo-16k-0613", 15),
    ("gpt-3.5-turbo-1106", 15),
    ("gpt-3.5-turbo-instruct", 15),
    ("gpt-4", 15),
    ("gpt-4-0314", 15),
    ("gpt-4-0613", 15),
    ("gpt-4-32k", 15),
    ("gpt-4-32k-0314", 15),
    ("gpt-4-1106-preview", 15),
    ("gpt-4-vision-preview", 15),
])
def test_count_message_tokens(model, expected_output):
    print(model)
    assert count_message_tokens(MESSAGES, model) == expected_output


# Chat models only, no embeddings
@pytest.mark.parametrize("model,expected_output", [
    ("gpt-3.5-turbo", 17),
    ("gpt-3.5-turbo-0301", 17),
    ("gpt-3.5-turbo-0613", 17),
    ("gpt-3.5-turbo-1106", 17),
    ("gpt-3.5-turbo-instruct", 17),
    ("gpt-3.5-turbo-16k", 17),
    ("gpt-3.5-turbo-16k-0613", 17),
    ("gpt-4", 17),
    ("gpt-4-0314", 17),
    ("gpt-4-0613", 17),
    ("gpt-4-32k", 17),
    ("gpt-4-32k-0314", 17),
    ("gpt-4-1106-preview", 17),
    ("gpt-4-vision-preview", 17),
])
def test_count_message_tokens_with_name(model, expected_output):
    """Notice: name 'John' appears"""

    assert count_message_tokens(MESSAGES_WITH_NAME, model) == expected_output


def test_count_message_tokens_empty_input():
    """Empty input should raise a KeyError"""
    with pytest.raises(KeyError):
        count_message_tokens("", "")


def test_count_message_tokens_invalid_model():
    """Invalid model should raise a KeyError"""

    with pytest.raises(KeyError):
        count_message_tokens(MESSAGES, model="invalid_model")


@pytest.mark.parametrize("model,expected_output", [
    ("gpt-3.5-turbo", 4),
    ("gpt-3.5-turbo-0301", 4),
    ("gpt-3.5-turbo-0613", 4),
    ("gpt-3.5-turbo-16k", 4),
    ("gpt-3.5-turbo-16k-0613", 4),
    ("gpt-3.5-turbo-1106", 4),
    ("gpt-3.5-turbo-instruct", 4),
    ("gpt-4-0314", 4),
    ("gpt-4", 4),
    ("gpt-4-32k", 4),
    ("gpt-4-32k-0314", 4),
    ("gpt-4-0613", 4),
    ("gpt-4-1106-preview", 4),
    ("gpt-4-vision-preview", 4),
    ("text-embedding-ada-002", 4),
])
def test_count_string_tokens(model, expected_output):
    """Test that the string tokens are counted correctly."""

    string = "Hello, world!"
    assert count_string_tokens(string, model=model) == expected_output

    string = ""
    assert count_string_tokens(string, model=model) == 0


def test_count_string_tokens_invalid_model():
    """Invalid model should raise a KeyError"""

    with pytest.raises(KeyError):
        count_string_tokens(MESSAGES, model="invalid_model")


# Costs from https://openai.com/pricing
# https://platform.openai.com/docs/models/gpt-4-and-gpt-4-turbo
@pytest.mark.parametrize("prompt,completion,model,expected_output", [
    (STRING, MESSAGES, "gpt-3.5-turbo", 360),
    (STRING, STRING, "gpt-3.5-turbo", 140),
    (MESSAGES, STRING, "gpt-3.5-turbo", 305),
    (MESSAGES, MESSAGES, "gpt-3.5-turbo", 525),
    ([MESSAGES[0]], "", "gpt-3.5-turbo", 120),
    (STRING, STRING, "gpt-3.5-turbo-0301", 140),
    (STRING, STRING, "gpt-3.5-turbo-0613", 140),
    (STRING, STRING, "gpt-3.5-turbo-16k", 280),
    (STRING, STRING, "gpt-3.5-turbo-16k-0613", 280),
    (STRING, STRING, "gpt-3.5-turbo-1106", 120),
    (STRING, STRING, "gpt-3.5-turbo-instruct", 140),
    (STRING, STRING, "gpt-4", 3600),
    (STRING, STRING, "gpt-4-0314", 3600),
    (STRING, STRING, "gpt-4-32k", 7200),
    (STRING, STRING, "gpt-4-32k-0314", 7200),
    (STRING, STRING, "gpt-4-0613", 3600),
    (STRING, STRING, "gpt-4-1106-preview", 1600),
    (STRING, STRING, "gpt-4-vision-preview", 1600),
    (STRING, STRING, "text-embedding-ada-002", 4),
])
def test_calculate_cost(prompt, completion, model, expected_output):
    """Test that the cost calculation is correct."""

    cost = calculate_cost(prompt,
                          completion,
                          model)
    assert cost == expected_output


def test_calculate_cost_invalid_model():
    """Invalid model should raise a KeyError"""

    with pytest.raises(KeyError):
        calculate_cost(STRING, STRING, model="invalid_model")

<<<<<<< HEAD

=======
>>>>>>> e892d3d2
def test_calculate_cost_invalid_input_types():
    """Invalid input type should raise a KeyError"""

    with pytest.raises(KeyError):
        calculate_cost(5, STRING, model="invalid_model")

    with pytest.raises(KeyError):
        calculate_cost(STRING, 5, model="invalid_model")

    with pytest.raises(KeyError):
<<<<<<< HEAD
        # Message objects not allowed, must be list of message objects.
        calculate_cost(MESSAGES[0], 5, model="invalid_model")
=======
        calculate_cost(MESSAGES[0], 5, model="invalid_model") # Message objects not allowed, must be list of message objects.
>>>>>>> e892d3d2
<|MERGE_RESOLUTION|>--- conflicted
+++ resolved
@@ -15,12 +15,7 @@
 ]
 
 STRING = "Hello, world!"
-<<<<<<< HEAD
 
-# Chat models only, no embeddings (such as ada) since embeddings only does strings, not messages
-
-=======
->>>>>>> e892d3d2
 
 # Chat models only, no embeddings (such as ada) since embeddings only does strings, not messages
 @pytest.mark.parametrize("model,expected_output", [
@@ -152,10 +147,7 @@
     with pytest.raises(KeyError):
         calculate_cost(STRING, STRING, model="invalid_model")
 
-<<<<<<< HEAD
 
-=======
->>>>>>> e892d3d2
 def test_calculate_cost_invalid_input_types():
     """Invalid input type should raise a KeyError"""
 
@@ -166,9 +158,5 @@
         calculate_cost(STRING, 5, model="invalid_model")
 
     with pytest.raises(KeyError):
-<<<<<<< HEAD
         # Message objects not allowed, must be list of message objects.
-        calculate_cost(MESSAGES[0], 5, model="invalid_model")
-=======
-        calculate_cost(MESSAGES[0], 5, model="invalid_model") # Message objects not allowed, must be list of message objects.
->>>>>>> e892d3d2
+        calculate_cost(MESSAGES[0], 5, model="invalid_model")