# TokenCost

## Overview

TokenCost is a specialized tool designed for calculating the token count and associated cost of strings and messages used in Large Language Models (LLMs). This utility is particularly useful for developers and researchers working with language models, enabling them to estimate the computational resources required for processing various inputs.

## Features

- **Token Counting**: Accurately counts the number of tokens in a given string or message.
- **Cost Calculation**: Computes the cost of processing based on the token count, considering the specific pricing model of the LLM in use.
- **Support for Multiple LLMs**: Compatible with various Large Language Models.
- **Easy Integration**: Simple API for integrating with existing projects or workflows.

## Installation

To install TokenCost, use the following command:

```bash
git clone https://github.com/yourusername/tokencost.git
cd tokencost
pip install -r requirements.txt
```


## Usage

To use TokenCost, follow these steps:

1. Import the module:

```python
from tokencost import TokenCalculator
```


3. Calculate tokens and cost:
```python
text = "Your sample text here"
token_count, cost = calculator.calculate(text)
print(f"Token Count: {token_count}, Cost: {cost}")
```

<<<<<<< HEAD
To run tests, follow the below steps:

	0. `pip install pytest` if you don't have pytest already

	1. `pytest tests` while in the `tokencost` folder to run the `tests` folder

Contributing
=======
>>>>>>> 1225b5e8

## Contributing

Contributions to TokenCost are welcome! Please refer to our Contribution Guidelines for more details.

## License

TokenCost is released under the MIT License.<|MERGE_RESOLUTION|>--- conflicted
+++ resolved
@@ -40,18 +40,14 @@
 print(f"Token Count: {token_count}, Cost: {cost}")
 ```
 
-<<<<<<< HEAD
 To run tests, follow the below steps:
 
 	0. `pip install pytest` if you don't have pytest already
 
 	1. `pytest tests` while in the `tokencost` folder to run the `tests` folder
 
-Contributing
-=======
->>>>>>> 1225b5e8
+## Contributing
 
-## Contributing
 
 Contributions to TokenCost are welcome! Please refer to our Contribution Guidelines for more details.
 
